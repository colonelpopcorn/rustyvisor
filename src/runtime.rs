#![cfg(not(test))]

use core::fmt;

use serial_logger::write_static;

#[lang = "eh_personality"]
#[no_mangle]
pub extern "C" fn eh_personality() {
    write_static("PANIC: eh_personality\n");
}

#[lang = "eh_unwind_resume"]
#[no_mangle]
pub extern "C" fn rust_eh_unwind_resume() {
    write_static("PANIC: rust_eh_unwind_resume\n");
}

#[no_mangle]
pub extern "C" fn __udivti3() {
    write_static("ERROR: Unimplemented intrinsic __udivti3\n");
}

#[no_mangle]
pub extern "C" fn __umodti3() {
    write_static("ERROR: Unimplemented intrinsic __umodti3\n");
}

#[no_mangle]
pub extern "C" fn __muloti4() {
    write_static("ERROR: Unimplemented intrinsic __muloti4\n");
}

#[no_mangle]
pub extern "C" fn __floatundisf() {
    write_static("ERROR: Unimplemented intrinsic __floatundisf\n");
}

#[no_mangle]
pub extern "C" fn __floatundidf() {
    write_static("ERROR: Unimplemented intrinsic __floatundidf\n");
}

#[allow(non_snake_case)]
#[no_mangle]
pub extern "C" fn _Unwind_Resume() {
    write_static("PANIC: _Unwind_Resume\n");
}


#[allow(empty_loop)]
#[lang = "panic_fmt"]
#[no_mangle]
<<<<<<< HEAD
pub extern "C" fn panic_fmt(_fmt: fmt::Arguments, _file_line: &(&'static str, u32)) -> ! {

    write_static("PANIC: panic_fmt\n");

    loop {}
=======
pub extern "C" fn panic_fmt() -> ! {
    loop {
        unsafe {
            // If we're going to hang the CPU, do it properly.
            asm!("cli; hlt;");
        }
    }
>>>>>>> 0b213e3c
}<|MERGE_RESOLUTION|>--- conflicted
+++ resolved
@@ -51,19 +51,14 @@
 #[allow(empty_loop)]
 #[lang = "panic_fmt"]
 #[no_mangle]
-<<<<<<< HEAD
 pub extern "C" fn panic_fmt(_fmt: fmt::Arguments, _file_line: &(&'static str, u32)) -> ! {
 
     write_static("PANIC: panic_fmt\n");
 
-    loop {}
-=======
-pub extern "C" fn panic_fmt() -> ! {
     loop {
         unsafe {
             // If we're going to hang the CPU, do it properly.
             asm!("cli; hlt;");
         }
     }
->>>>>>> 0b213e3c
 }